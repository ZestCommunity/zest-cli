use cargo_metadata::camino::Utf8Path;
use clap::ValueEnum;
use indicatif::{MultiProgress, ProgressBar, ProgressStyle};
use tokio::{runtime::Handle, sync::Mutex, task::block_in_place, time::Instant};

use std::{sync::Arc, time::Duration};

use vex_v5_serial::{
    commands::file::{ProgramData, UploadProgram},
    connection::{serial, Connection, ConnectionType},
    packets::{
        file::FileExitAction,
        radio::{
            RadioChannel, SelectRadioChannelPacket, SelectRadioChannelPayload,
            SelectRadioChannelReplyPacket,
        },
    },
};

use crate::errors::CliError;

/// An action to perform after uploading a program.
#[derive(ValueEnum, Debug, Clone, Copy, Default)]
pub enum AfterUpload {
    /// Do nothing.
    #[default]
    None,

    /// Execute the program.
    Run,

    /// Show the program's "run" screen on the brain
    #[clap(name = "screen")]
    ShowScreen,
}

impl From<AfterUpload> for FileExitAction {
    fn from(value: AfterUpload) -> Self {
        match value {
            AfterUpload::None => FileExitAction::DoNothing,
            AfterUpload::Run => FileExitAction::RunProgram,
            AfterUpload::ShowScreen => FileExitAction::ShowRunScreen,
        }
    }
}

/// A prograShow the program's "Run"m file icon.
#[derive(ValueEnum, Default, Debug, Clone, Copy, Eq, PartialEq)]
#[repr(u16)]
pub enum ProgramIcon {
    VexCodingStudio = 0,
    CoolX = 1,
    /// This is the icon that appears when you provide a missing icon name.
    /// 2 is one such icon that doesn't exist.
    #[default]
    QuestionMark = 2,
    Pizza = 3,
    Clawbot = 10,
    Robot = 11,
    PowerButton = 12,
    Planets = 13,
    Alien = 27,
    AlienInUfo = 29,
    CupInField = 50,
    CupAndBall = 51,
    Matlab = 901,
    Pros = 902,
    RobotMesh = 903,
    RobotMeshCpp = 911,
    RobotMeshBlockly = 912,
    RobotMeshFlowol = 913,
    RobotMeshJS = 914,
    RobotMeshPy = 915,
    /// This icon is duplicated several times and has many file names.
    CodeFile = 920,
    VexcodeBrackets = 921,
    VexcodeBlocks = 922,
    VexcodePython = 925,
    VexcodeCpp = 926,
}

const PROGRESS_CHARS: &str = "⣿⣦⣀";

/// Upload a program to the brain.
pub async fn upload(
    path: &Utf8Path,
    after: AfterUpload,
    slot: u8,
    name: String,
    description: String,
    icon: ProgramIcon,
    program_type: String,
    compress: bool,
) -> Result<(), CliError> {
    let multi_progress = MultiProgress::new();

    // indicatif is a little dumb with timestamp handling, so we're going to do this all custom,
    // which unfortunately requires us to juggle timestamps across threads.
    let ini_timestamp = Arc::new(Mutex::new(None));
    let bin_timestamp = Arc::new(Mutex::new(None));

    // Progress bars
    let ini_progress = Arc::new(Mutex::new(
        multi_progress
            .add(ProgressBar::new(10000))
            .with_style(
                ProgressStyle::with_template(
                    "{msg:4} {percent_precise:>7}% {bar:40.green} {prefix}",
                )
                .unwrap() // Okay to unwrap, since this just validates style formatting.
                .progress_chars(PROGRESS_CHARS),
            )
            .with_message("INI"),
    ));
    let bin_progress = Arc::new(Mutex::new(
        multi_progress
            .add(ProgressBar::new(10000))
            .with_style(
                ProgressStyle::with_template("{msg:4} {percent_precise:>7}% {bar:40.red} {prefix}")
                    .unwrap() // Okay to unwrap, since this just validates style formatting.
                    .progress_chars(PROGRESS_CHARS),
            )
            .with_message("BIN"),
    ));

    // Find all vex devices on serial ports.
<<<<<<< HEAD
    let devices = serial::find_devices()?;
=======
    let devices = serial::find_devices().context("Failed to find avialable serial ports!")?;
>>>>>>> 4f48f2d0

    // Open a connection to the device.
    let mut connection = devices
        .get(0)
        .ok_or(CliError::NoDevice)?
        .connect(Duration::from_secs(5))?;

    // Read our program file into a buffer.
    //
    // We're uploading a monolith (single-bin, no hot/cold linking).
    let data = ProgramData::Monolith(tokio::fs::read(path).await?);

    // Switch to radio download channel if uploading from a controller.
    if connection.connection_type() == ConnectionType::Controller {
        connection
            .packet_handshake::<SelectRadioChannelReplyPacket>(
                Duration::from_millis(500),
                10,
                SelectRadioChannelPacket::new(SelectRadioChannelPayload {
                    channel: RadioChannel::Download,
                }),
            )
            .await?
            .try_into_inner()?;

        tokio::time::sleep(Duration::from_millis(250)).await;
    }

    // Upload the program.
    connection
        .execute_command(UploadProgram {
            name,
            description,
            icon: format!("USER{:03}x.bmp", icon as u16),
            program_type,
            slot: slot - 1,
            compress_program: compress,
            data,
            after_upload: after.into(),
            ini_callback: {
                // Update ini file progressbar. This code is a mess, yeah.
                let ini_progres_clone = Arc::clone(&ini_progress);
                let ini_timestamp_clone = Arc::clone(&ini_timestamp);
                Some(Box::new(move |percent| {
                    let ini_progres_clone = Arc::clone(&ini_progres_clone);
                    let ini_timestamp_clone = Arc::clone(&ini_timestamp_clone);

                    block_in_place(move || {
                        Handle::current().block_on(async move {
                            let progress = ini_progres_clone.lock().await;
                            let mut timestamp = ini_timestamp_clone.lock().await;

                            if timestamp.is_none() {
                                *timestamp = Some(Instant::now());
                            }

                            progress.set_prefix(format!("{:.2?}", timestamp.unwrap().elapsed()));
                            progress.set_position((percent * 100.0) as u64);
                        });
                    });
                }))
            },
            monolith_callback: {
                // Update bin file progressbar. This code is a mess, yeah.
                let bin_progres_clone = Arc::clone(&bin_progress);
                let bin_timestamp_clone = Arc::clone(&bin_timestamp);
                Some(Box::new(move |percent| {
                    let bin_progres_clone = Arc::clone(&bin_progres_clone);
                    let bin_timestamp_clone = Arc::clone(&bin_timestamp_clone);

                    block_in_place(move || {
                        Handle::current().block_on(async move {
                            let progress = bin_progres_clone.lock().await;
                            let mut timestamp = bin_timestamp_clone.lock().await;

                            if timestamp.is_none() {
                                *timestamp = Some(Instant::now());
                            }
                            progress.set_prefix(format!("{:.2?}", timestamp.unwrap().elapsed()));
                            progress.set_position((percent * 100.0) as u64);
                        });
                    });
                }))
            },
            hot_callback: None,
            cold_callback: None,
        })
        .await?;

    // Tell the progressbars that we're done once uploading is complete, allowing further messages to be printed to stdout.
    ini_progress.lock().await.finish();
    bin_progress.lock().await.finish();

    Ok(())
}<|MERGE_RESOLUTION|>--- conflicted
+++ resolved
@@ -124,11 +124,7 @@
     ));
 
     // Find all vex devices on serial ports.
-<<<<<<< HEAD
     let devices = serial::find_devices()?;
-=======
-    let devices = serial::find_devices().context("Failed to find avialable serial ports!")?;
->>>>>>> 4f48f2d0
 
     // Open a connection to the device.
     let mut connection = devices
