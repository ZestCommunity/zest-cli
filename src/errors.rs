--- conflicted
+++ resolved
@@ -17,16 +17,14 @@
     #[diagnostic(code(cargo_v5::cdc2_nack))]
     Nack(#[from] Cdc2Ack),
 
-<<<<<<< HEAD
     #[cfg(feature = "fetch-template")]
     #[error(transparent)]
     #[diagnostic(code(cargo_v5::bad_response))]
     BadResponse(#[from] reqwest::Error),
-=======
+
     #[error(transparent)]
     #[diagnostic(code(cargo_v5::image_error))]
     ImageError(#[from] ImageError),
->>>>>>> c9a4d6a8
 
     // TODO: Add source spans.
     #[error("Incorrect type for field `{field}` (expected {expected}, found {found}).")]
